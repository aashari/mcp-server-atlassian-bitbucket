{
<<<<<<< HEAD
	"name": "@aashari/boilerplate-mcp-server",
	"version": "1.0.0",
	"description": "A TypeScript-based Model Context Protocol (MCP) server boilerplate for building AI-connected tools. Features IP lookup tools, CLI support, MCP Inspector integration, and extensible architecture for connecting Claude/Anthropic AI systems to external data sources.",
=======
	"name": "@aashari/boilerplate-npm-package",
	"version": "1.8.1",
	"description": "A simple Node.js package that prints 'Hello World'",
>>>>>>> 115d50a6
	"main": "dist/index.js",
	"types": "dist/index.d.ts",
	"type": "commonjs",
	"repository": {
		"type": "git",
		"url": "https://github.com/aashari/boilerplate-mcp-server.git"
	},
	"bin": {
		"mcp-server": "./dist/index.js"
	},
	"scripts": {
		"build": "tsc",
		"prepare": "npm run build && chmod +x dist/index.js",
		"postinstall": "chmod +x dist/index.js || true",
		"test": "jest",
		"test:coverage": "jest --coverage",
		"lint": "eslint src --ext .ts --config eslint.config.mjs",
		"format": "prettier --write 'src/**/*.ts' 'scripts/**/*.js'",
		"publish:npm": "npm publish",
		"update:check": "npx npm-check-updates",
		"update:deps": "npx npm-check-updates -u && npm install --legacy-peer-deps",
		"update:version": "node scripts/update-version.js",
		"start": "node dist/index.js",
		"dev": "nodemon --watch src --ext ts --exec 'npm run build && npm start'",
		"inspect": "npx @modelcontextprotocol/inspector node dist/index.js",
		"inspect:debug": "npx @modelcontextprotocol/inspector -e DEBUG=true node dist/index.js"
	},
	"keywords": [
		"mcp",
		"typescript",
		"claude",
		"anthropic",
		"ai",
		"boilerplate",
		"server",
		"model-context-protocol",
		"tools",
		"resources",
		"tooling",
		"ai-integration",
		"mcp-server",
		"llm",
		"ai-connector",
		"external-tools",
		"cli",
		"mcp-inspector"
	],
	"author": "",
	"license": "ISC",
	"devDependencies": {
		"@eslint/js": "^9.23.0",
		"@semantic-release/changelog": "^6.0.3",
		"@semantic-release/exec": "^7.0.3",
		"@semantic-release/git": "^10.0.1",
		"@semantic-release/github": "^11.0.1",
		"@semantic-release/npm": "^12.0.1",
		"@types/jest": "^29.5.14",
		"@types/node": "^22.13.11",
		"@typescript-eslint/eslint-plugin": "^8.27.0",
		"@typescript-eslint/parser": "^8.27.0",
		"eslint": "^9.23.0",
		"eslint-config-prettier": "^10.1.1",
		"eslint-plugin-prettier": "^5.2.3",
		"jest": "^29.7.0",
		"nodemon": "^3.1.9",
		"npm-check-updates": "^17.1.16",
		"prettier": "^3.5.3",
		"semantic-release": "^24.2.3",
		"ts-jest": "^29.2.6",
		"typescript": "^5.8.2",
		"typescript-eslint": "^8.27.0"
	},
	"publishConfig": {
		"registry": "https://registry.npmjs.org/",
		"access": "public"
	},
	"dependencies": {
		"commander": "^13.1.0",
		"@modelcontextprotocol/sdk": "^1.7.0",
		"dotenv": "^16.4.7",
		"zod": "^3.24.2"
	},
	"directories": {
		"example": "examples"
	}
}<|MERGE_RESOLUTION|>--- conflicted
+++ resolved
@@ -1,13 +1,7 @@
 {
-<<<<<<< HEAD
 	"name": "@aashari/boilerplate-mcp-server",
 	"version": "1.0.0",
 	"description": "A TypeScript-based Model Context Protocol (MCP) server boilerplate for building AI-connected tools. Features IP lookup tools, CLI support, MCP Inspector integration, and extensible architecture for connecting Claude/Anthropic AI systems to external data sources.",
-=======
-	"name": "@aashari/boilerplate-npm-package",
-	"version": "1.8.1",
-	"description": "A simple Node.js package that prints 'Hello World'",
->>>>>>> 115d50a6
 	"main": "dist/index.js",
 	"types": "dist/index.d.ts",
 	"type": "commonjs",
